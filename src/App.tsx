/**
 * Main Application Component
 * Root component that sets up providers, routing, and error boundaries
 */

import React, { Suspense, lazy } from 'react';
import { QueryClient, QueryClientProvider } from "@tanstack/react-query";
import { BrowserRouter as Router, Routes, Route, Navigate } from "react-router-dom";
import { AuthProvider, useAuth } from "@/contexts/AuthContext";
import { AppStateProvider } from "@/contexts/AppStateContext";
import { AdminProvider } from "@/contexts/AdminContext";
import { onboardingService } from "@/services/onboardingService";
import { BreadcrumbProvider } from "@/components/BreadcrumbNavigation";
import { TooltipProvider } from "@/components/ui/tooltip";
import { Toaster } from "@/components/ui/toaster";
import { Toaster as Sonner } from "@/components/ui/sonner";
import { DeviceInfoProvider } from "@/components/ui/mobile-responsive";
import { BetaBanner } from "@/components/ui/beta-banner";
import { BetaRibbon } from "@/components/ui/beta-ribbon";
import { config } from "@/config";
import { ErrorBoundary } from "@/components/common/ErrorBoundary";
import { LoadingSpinner } from "@/components/common/LoadingSpinner";
import { ProtectedOnboardingRoute } from "@/components/ProtectedOnboardingRoute";

// Lazy load page components for better performance
const LandingPage = lazy(() => import("@/pages/LandingPage"));
const Auth = lazy(() => import("@/pages/Auth"));
const AuthCallback = lazy(() => import("@/pages/AuthCallback"));
const Onboarding = lazy(() => import("@/pages/Onboarding"));
const Workspace = lazy(() => import("@/pages/Workspace"));

const IdeaVault = lazy(() => import("@/pages/IdeaVault"));
const IdeaDetails = lazy(() => import("@/pages/IdeaDetails"));
const IdeaForge = lazy(() => import("@/pages/IdeaForge"));
const MVPStudio = lazy(() => import("@/pages/MVPStudio"));
const DocsDecks = lazy(() => import("@/pages/DocsDecks"));
const DocumentEditor = lazy(() => import("@/pages/DocumentEditor"));
const PresentationViewer = lazy(() => import("@/components/presentation/PresentationViewer"));
const TeamSpace = lazy(() => import("@/pages/TeamSpace"));
const InvestorRadar = lazy(() => import("@/pages/InvestorRadar"));
const PitchPerfect = lazy(() => import("@/pages/PitchPerfect"));
const IdeaWiki = lazy(() => import("@/pages/IdeaWiki"));
const WikiPage = lazy(() => import("@/pages/WikiPage"));
const WikiPageEditor = lazy(() => import("@/pages/WikiPageEditor"));
const TaskPlanner = lazy(() => import("@/pages/TaskPlanner"));
const BlueprintZone = lazy(() => import("@/pages/BlueprintZone"));
const Workshop = lazy(() => import("@/pages/Workshop"));
const Profile = lazy(() => import("@/pages/Profile"));
const Account = lazy(() => import("@/pages/Account"));
const Settings = lazy(() => import("@/pages/Settings"));
const AIToolsPage = lazy(() => import("@/pages/AIToolsPage"));
const FeaturesPage = lazy(() => import("@/pages/Features"));
const About = lazy(() => import("@/pages/About"));
const NotFound = lazy(() => import("@/pages/NotFound"));
const SignupTest = lazy(() => import("@/pages/SignupTest"));
const AdminPermissionTest = lazy(() => import("@/pages/AdminPermissionTest"));
const AIIntegrationTest = lazy(() => import("@/pages/AIIntegrationTest"));
const AIConfigTest = lazy(() => import("@/pages/AIConfigTest"));
const RealtimeTest = lazy(() => import("@/pages/RealtimeTest"));
const PerformanceTest = lazy(() => import("@/pages/PerformanceTest"));
const APIKeyTestPage = lazy(() => import("@/pages/APIKeyTestPage"));

const PromptGuide = lazy(() => import("@/components/prompting/PromptGuide"));
const PromptBuilder = lazy(() => import("@/components/prompting/PromptBuilder"));

// Admin Components
const AdminLayout = lazy(() => import("@/components/admin/AdminLayout"));
const ProtectedAdminRoute = lazy(() => import("@/components/admin/ProtectedAdminRoute"));
const AdminDashboard = lazy(() => import("@/pages/admin/AdminDashboard"));
const UserAnalytics = lazy(() => import("@/pages/admin/UserAnalytics"));
const SubscriptionAnalytics = lazy(() => import("@/pages/admin/SubscriptionAnalytics"));
const PromptTemplates = lazy(() => import("@/pages/admin/PromptTemplates"));
const AIToolsDirectory = lazy(() => import("@/pages/admin/AIToolsDirectory"));
const PlatformSettings = lazy(() => import("@/pages/admin/PlatformSettings"));
const AdminSetupDemo = lazy(() => import("@/components/admin/AdminSetupDemo"));
const AdminTest = lazy(() => import("@/pages/AdminTest"));
const AuthTest = lazy(() => import("@/pages/AuthTest"));
const DatabaseTest = lazy(() => import("@/pages/DatabaseTest"));
const RoleManagement = lazy(() => import("@/pages/admin/RoleManagement"));
const DatabasePerformance = lazy(() => import("@/pages/admin/DatabasePerformance"));

// Create QueryClient with optimized configuration
const queryClient = new QueryClient({
  defaultOptions: {
    queries: {
      staleTime: config.cache.defaultTTL,
      retry: config.api.retryAttempts,
      refetchOnWindowFocus: false,
      refetchOnReconnect: true,
    },
    mutations: {
      retry: 1,
    },
  },
});

// Protected Route component - Basic auth check only
function ProtectedRoute({ children }: { children: React.ReactNode }) {
  const { user, loading } = useAuth();

  if (loading) {
    return <LoadingSpinner fullScreen text="Authenticating..." />;
  }

  if (!user) {
    return <Navigate to="/auth" />;
  }

  return <>{children}</>;
}

<<<<<<< HEAD
// Protected Route with onboarding check
function ProtectedWorkspaceRoute({ children, requiresAI = true }: { children: React.ReactNode; requiresAI?: boolean }) {
  return (
    <ProtectedRoute>
      <ProtectedOnboardingRoute requiresAI={requiresAI}>
        {children}
      </ProtectedOnboardingRoute>
    </ProtectedRoute>
  );
=======
// Protected Route component that also checks onboarding completion
function ProtectedWorkspaceRoute({ children }: { children: React.ReactNode }) {
  const { user, loading } = useAuth();
  const [checkingOnboarding, setCheckingOnboarding] = React.useState(true);
  const [hasCompletedOnboarding, setHasCompletedOnboarding] = React.useState(false);

  React.useEffect(() => {
    const checkOnboardingStatus = async () => {
      if (user) {
        const completed = await onboardingService.hasCompletedOnboarding(user.id);
        setHasCompletedOnboarding(completed);
      }
      setCheckingOnboarding(false);
    };

    if (!loading && user) {
      checkOnboardingStatus();
    } else if (!loading) {
      setCheckingOnboarding(false);
    }
  }, [user, loading]);

  if (loading || checkingOnboarding) {
    return <LoadingSpinner fullScreen text="Authenticating..." />;
  }

  if (!user) {
    return <Navigate to="/auth" />;
  }

  if (!hasCompletedOnboarding) {
    return <Navigate to="/onboarding" />;
  }

  return <>{children}</>;
>>>>>>> 9d8e1ad0
}

function AppRoutes() {
  return (
    <Routes>
      <Route path="/" element={<LandingPage />} />
      <Route path="/auth" element={<Auth />} />
      <Route path="/auth/callback" element={<AuthCallback />} />
      <Route path="/auth/reset-password" element={<Auth />} />
      <Route path="/signup-test" element={<SignupTest />} />
      <Route
        path="/onboarding"
        element={
          <ProtectedRoute>
            <Onboarding />
          </ProtectedRoute>
        }
      />
      <Route
        path="/workspace"
        element={
<<<<<<< HEAD
          <ProtectedWorkspaceRoute requiresAI={false}>
=======
          <ProtectedWorkspaceRoute>
>>>>>>> 9d8e1ad0
            <Workspace />
          </ProtectedWorkspaceRoute>
        }
      />

      <Route path="/workspace/idea-vault" element={
        <ProtectedWorkspaceRoute requiresAI={false}>
          <IdeaVault />
        </ProtectedWorkspaceRoute>
      } />
      <Route path="/workspace/idea-vault/:ideaId" element={
        <ProtectedWorkspaceRoute requiresAI={false}>
          <IdeaDetails />
        </ProtectedWorkspaceRoute>
      } />
      <Route path="/workspace/ideaforge" element={
        <ProtectedWorkspaceRoute requiresAI={true}>
          <IdeaForge />
        </ProtectedWorkspaceRoute>
      } />
      <Route path="/workspace/ideaforge/:ideaId" element={
        <ProtectedWorkspaceRoute requiresAI={true}>
          <IdeaForge />
        </ProtectedWorkspaceRoute>
      } />

      <Route path="/workspace/mvp-studio" element={
        <ProtectedWorkspaceRoute requiresAI={true}>
          <MVPStudio />
        </ProtectedWorkspaceRoute>
      } />
      <Route path="/workspace/docs-decks" element={
        <ProtectedWorkspaceRoute requiresAI={true}>
          <DocsDecks />
        </ProtectedWorkspaceRoute>
      } />
      <Route path="/workspace/docs-decks/editor/:docId" element={
        <ProtectedWorkspaceRoute requiresAI={true}>
          <DocumentEditor />
        </ProtectedWorkspaceRoute>
      } />
      <Route path="/workspace/docs-decks/presentation/:id" element={
        <ProtectedRoute>
          <PresentationViewer />
        </ProtectedRoute>
      } />
      <Route path="/workspace/docs-decks/presentation/:id/edit" element={
        <ProtectedRoute>
          <PresentationViewer />
        </ProtectedRoute>
      } />
      <Route path="/workspace/teamspace" element={
        <ProtectedRoute>
          <TeamSpace />
        </ProtectedRoute>
      } />
      <Route path="/workspace/investor-radar" element={
        <ProtectedRoute>
          <InvestorRadar />
        </ProtectedRoute>
      } />
      <Route path="/workspace/pitch-perfect" element={
        <ProtectedRoute>
          <PitchPerfect />
        </ProtectedRoute>
      } />
      <Route path="/workspace/pitch-perfect/editor/:type/:id" element={
        <ProtectedRoute>
          <DocumentEditor />
        </ProtectedRoute>
      } />
      <Route path="/workspace/idea-wiki" element={
        <ProtectedRoute>
          <IdeaWiki />
        </ProtectedRoute>
      } />
      <Route path="/workspace/idea-wiki/:pageId" element={
        <ProtectedRoute>
          <WikiPage />
        </ProtectedRoute>
      } />
      <Route path="/workspace/idea-wiki/:pageId/edit" element={
        <ProtectedRoute>
          <WikiPageEditor />
        </ProtectedRoute>
      } />

      <Route path="/workspace/ai-tools" element={
        <ProtectedRoute>
          <AIToolsPage />
        </ProtectedRoute>
      } />
      <Route path="/workspace/task-planner" element={
        <ProtectedRoute>
          <TaskPlanner />
        </ProtectedRoute>
      } />
      <Route path="/workspace/blueprint-zone" element={
        <ProtectedRoute>
          <BlueprintZone />
        </ProtectedRoute>
      } />
      <Route path="/workspace/workshop" element={
        <ProtectedRoute>
          <Workshop />
        </ProtectedRoute>
      } />
      <Route path="/profile" element={
        <ProtectedRoute>
          <Profile />
        </ProtectedRoute>
      } />
      <Route path="/account" element={
        <ProtectedRoute>
          <Account />
        </ProtectedRoute>
      } />
      <Route path="/settings" element={
        <ProtectedRoute>
          <Settings />
        </ProtectedRoute>
      } />
      <Route path="/features" element={<FeaturesPage />} />
      <Route path="/about" element={<About />} />

      <Route path="/prompting/guide" element={<PromptGuide />} />
      <Route path="/prompting/builder" element={<PromptBuilder />} />
      <Route path="/admin-setup" element={<AdminSetupDemo />} />
      <Route path="/admin-test" element={<AdminTest />} />
      <Route path="/auth-test" element={<AuthTest />} />
      <Route path="/database-test" element={<DatabaseTest />} />
      <Route path="/admin-permission-test" element={<AdminPermissionTest />} />
      <Route path="/ai-integration-test" element={<AIIntegrationTest />} />
      <Route path="/ai-config-test" element={<AIConfigTest />} />
      <Route path="/realtime-test" element={<RealtimeTest />} />
      <Route path="/performance-test" element={<PerformanceTest />} />
      <Route path="/api-key-test" element={
        <ProtectedRoute>
          <APIKeyTestPage />
        </ProtectedRoute>
      } />

      {/* Admin Routes */}
      <Route path="/admin/*" element={
        <AdminLayout>
          <Routes>
            <Route index element={<AdminDashboard />} />
            <Route path="users" element={<ProtectedAdminRoute requiredPermission="canViewAnalytics" superAdminOnly><UserAnalytics /></ProtectedAdminRoute>} />
            <Route path="subscriptions" element={<ProtectedAdminRoute requiredPermission="canViewAnalytics"><SubscriptionAnalytics /></ProtectedAdminRoute>} />
            <Route path="prompts" element={<ProtectedAdminRoute requiredPermission="canManagePrompts"><PromptTemplates /></ProtectedAdminRoute>} />
            <Route path="tools" element={<ProtectedAdminRoute requiredPermission="canManageTools"><AIToolsDirectory /></ProtectedAdminRoute>} />
            <Route path="settings" element={<ProtectedAdminRoute requiredPermission="canManageSettings" superAdminOnly><PlatformSettings /></ProtectedAdminRoute>} />
            <Route path="roles" element={<ProtectedAdminRoute requiredPermission="canManageRoles" superAdminOnly><RoleManagement /></ProtectedAdminRoute>} />
            <Route path="performance" element={<ProtectedAdminRoute requiredPermission="canViewAnalytics" superAdminOnly><DatabasePerformance /></ProtectedAdminRoute>} />
          </Routes>
        </AdminLayout>
      } />

      <Route path="*" element={<NotFound />} />
    </Routes>
  );
}

const App = () => {
  console.log('🎨 App component rendering...');

  try {
    return (
      <ErrorBoundary>
        <QueryClientProvider client={queryClient}>
          <AuthProvider>
            <AdminProvider>
              <AppStateProvider>
                <BreadcrumbProvider>
                  <TooltipProvider>
                    <DeviceInfoProvider>
                      <Router>
                        <BetaBanner
                          variant="warning"
                          dismissible={true}
                          persistent={false}
                          message="🚧 BETA VERSION: PromptHeroReady is currently in beta testing. Expect frequent updates and potential bugs."
                          className="sticky top-0 z-50"
                        />
                        <Suspense fallback={<LoadingSpinner fullScreen text="Loading application..." />}>
                          <AppRoutes />
                        </Suspense>
                        <BetaRibbon
                          position="top-right"
                          variant="warning"
                          text="BETA"
                          size="default"
                          animate={false}
                          shine={true}
                        />
                        <Toaster />
                        <Sonner />
                      </Router>
                    </DeviceInfoProvider>
                  </TooltipProvider>
                </BreadcrumbProvider>
              </AppStateProvider>
            </AdminProvider>
          </AuthProvider>
        </QueryClientProvider>
      </ErrorBoundary>
    );
  } catch (error) {
    console.error('🔥 Error in App component:', error);
    return (
      <div style={{
        position: 'fixed',
        top: 0,
        left: 0,
        width: '100%',
        height: '100%',
        background: 'linear-gradient(135deg, #dc2626, #991b1b)',
        color: 'white',
        display: 'flex',
        alignItems: 'center',
        justifyContent: 'center',
        fontFamily: 'Arial, sans-serif',
        zIndex: 9999
      }}>
        <div style={{ textAlign: 'center', padding: '20px' }}>
          <h1>🔥 App Component Error</h1>
          <p>Error: {error instanceof Error ? error.message : 'Unknown error'}</p>
          <button
            onClick={() => window.location.reload()}
            style={{
              marginTop: '20px',
              padding: '10px 20px',
              background: 'white',
              color: '#dc2626',
              border: 'none',
              borderRadius: '5px',
              cursor: 'pointer',
              fontWeight: 'bold'
            }}
          >
            Reload Page
          </button>
        </div>
      </div>
    );
  }
};

export default App;<|MERGE_RESOLUTION|>--- conflicted
+++ resolved
@@ -109,7 +109,6 @@
   return <>{children}</>;
 }
 
-<<<<<<< HEAD
 // Protected Route with onboarding check
 function ProtectedWorkspaceRoute({ children, requiresAI = true }: { children: React.ReactNode; requiresAI?: boolean }) {
   return (
@@ -119,43 +118,6 @@
       </ProtectedOnboardingRoute>
     </ProtectedRoute>
   );
-=======
-// Protected Route component that also checks onboarding completion
-function ProtectedWorkspaceRoute({ children }: { children: React.ReactNode }) {
-  const { user, loading } = useAuth();
-  const [checkingOnboarding, setCheckingOnboarding] = React.useState(true);
-  const [hasCompletedOnboarding, setHasCompletedOnboarding] = React.useState(false);
-
-  React.useEffect(() => {
-    const checkOnboardingStatus = async () => {
-      if (user) {
-        const completed = await onboardingService.hasCompletedOnboarding(user.id);
-        setHasCompletedOnboarding(completed);
-      }
-      setCheckingOnboarding(false);
-    };
-
-    if (!loading && user) {
-      checkOnboardingStatus();
-    } else if (!loading) {
-      setCheckingOnboarding(false);
-    }
-  }, [user, loading]);
-
-  if (loading || checkingOnboarding) {
-    return <LoadingSpinner fullScreen text="Authenticating..." />;
-  }
-
-  if (!user) {
-    return <Navigate to="/auth" />;
-  }
-
-  if (!hasCompletedOnboarding) {
-    return <Navigate to="/onboarding" />;
-  }
-
-  return <>{children}</>;
->>>>>>> 9d8e1ad0
 }
 
 function AppRoutes() {
@@ -177,11 +139,7 @@
       <Route
         path="/workspace"
         element={
-<<<<<<< HEAD
           <ProtectedWorkspaceRoute requiresAI={false}>
-=======
-          <ProtectedWorkspaceRoute>
->>>>>>> 9d8e1ad0
             <Workspace />
           </ProtectedWorkspaceRoute>
         }
